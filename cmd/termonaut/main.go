--- conflicted
+++ resolved
@@ -198,20 +198,11 @@
 	// Add productivity analytics command (temporarily commented out)
 	// rootCmd.AddCommand(analyticsCmd)
 
-<<<<<<< HEAD
 	// Add advanced features
 	rootCmd.AddCommand(heatmapCmd)
 	rootCmd.AddCommand(dashboardCmd)
 	rootCmd.AddCommand(tuiCmd)
 	rootCmd.AddCommand(createAdvancedCmd())
-=======
-	// Add advanced features (temporarily commented out)
-	// rootCmd.AddCommand(heatmapCmd)
-	// rootCmd.AddCommand(dashboardCmd)
-	// rootCmd.AddCommand(tuiCmd)
-	// rootCmd.AddCommand(createAdvancedCmd())
-	rootCmd.AddCommand(createGitHubCmd())
->>>>>>> ed1e04f7
 
 	// Add completion command
 	completionCmd := &cobra.Command{
@@ -1122,13 +1113,13 @@
 	availableWidth := terminalWidth - 50
 
 	if availableWidth >= 60 {
-		return avatar.SizeLarge  // 60x30
+		return avatar.SizeLarge // 60x30
 	} else if availableWidth >= 40 {
 		return avatar.SizeMedium // 40x20
 	} else if availableWidth >= 20 {
-		return avatar.SizeSmall  // 20x10
+		return avatar.SizeSmall // 20x10
 	} else {
-		return avatar.SizeMini   // 10x5
+		return avatar.SizeMini // 10x5
 	}
 }
 
@@ -1168,7 +1159,7 @@
 func removeANSIEscapeCodes(s string) string {
 	result := ""
 	inEscape := false
-	
+
 	for i, r := range s {
 		if r == '\033' && i+1 < len(s) && s[i+1] == '[' {
 			inEscape = true
@@ -1182,7 +1173,7 @@
 		}
 		result += string(r)
 	}
-	
+
 	return result
 }
 
@@ -1206,7 +1197,7 @@
 func displayStatsWithAvatar(basicStats *stats.BasicStats, userProgress *models.UserProgress) error {
 	// Get terminal size
 	terminalWidth, _ := getTerminalSize()
-	
+
 	// Get avatar manager
 	avatarManager, err := getAvatarManager()
 	if err != nil {
@@ -1248,7 +1239,7 @@
 
 	// Split avatar into lines
 	avatarLines := strings.Split(strings.TrimSpace(avatarObj.ASCIIArt), "\n")
-	
+
 	// Calculate avatar width (from first line, removing ANSI codes)
 	avatarWidth := 0
 	if len(avatarLines) > 0 {
@@ -1274,9 +1265,9 @@
 
 	// Add most used command info
 	if basicStats.MostUsedCommand != "" {
-		statsContent = append(statsContent, 
-			fmt.Sprintf("👑 Most Used: %s (%d times)", 
-				truncateString(basicStats.MostUsedCommand, statsColumnWidth-20), 
+		statsContent = append(statsContent,
+			fmt.Sprintf("👑 Most Used: %s (%d times)",
+				truncateString(basicStats.MostUsedCommand, statsColumnWidth-20),
 				basicStats.MostUsedCount))
 		statsContent = append(statsContent, "")
 	}
@@ -1313,7 +1304,7 @@
 			// Extract command and count from map
 			cmdStr := cmd["command"].(string)
 			count := cmd["count"].(int)
-			
+
 			// Create a simple bar visualization
 			maxBarLength := min(15, statsColumnWidth-25)
 			barLength := (count * maxBarLength) / max(1, basicStats.MostUsedCount)
@@ -1321,11 +1312,11 @@
 				barLength = 1
 			}
 			bar := strings.Repeat("█", barLength)
-			
-			statsContent = append(statsContent, 
-				fmt.Sprintf("  %-20s (%3d) %s", 
-					truncateString(cmdStr, 20), 
-					count, 
+
+			statsContent = append(statsContent,
+				fmt.Sprintf("  %-20s (%3d) %s",
+					truncateString(cmdStr, 20),
+					count,
 					bar))
 		}
 	}
@@ -1333,7 +1324,7 @@
 	// Show next evolution info
 	nextEvolutionLevel := getNextEvolutionLevel(level)
 	if nextEvolutionLevel > 0 {
-		statsContent = append(statsContent, "", 
+		statsContent = append(statsContent, "",
 			fmt.Sprintf("🚀 Next Avatar Evolution: Level %d", nextEvolutionLevel))
 	}
 
@@ -1376,7 +1367,7 @@
 
 	fmt.Printf("\n═══════════════════════════════════════════════════════════════════════════════\n")
 	fmt.Printf("💡 Tip: Use 'termonaut avatar config' to customize your avatar appearance\n")
-	fmt.Printf("🔧 Current avatar size: %s (auto-adjusted for terminal width: %d)\n", 
+	fmt.Printf("🔧 Current avatar size: %s (auto-adjusted for terminal width: %d)\n",
 		getSizeDisplayName(avatarSize), terminalWidth)
 
 	return nil
@@ -1403,15 +1394,15 @@
 	if width <= 0 {
 		return ""
 	}
-	
+
 	percentage := float64(current) / float64(total)
 	if percentage > 1.0 {
 		percentage = 1.0
 	}
-	
+
 	filled := int(float64(width) * percentage)
 	empty := width - filled
-	
+
 	bar := strings.Repeat("█", filled) + strings.Repeat("░", empty)
 	return fmt.Sprintf("%s %d/%d (%.1f%%)", bar, current, total, percentage*100)
 }
@@ -1422,4 +1413,67 @@
 		return s
 	}
 	return s[:maxLen-3] + "..."
+}
+
+// getAvatarManager creates and returns an avatar manager instance
+func getAvatarManager() (*avatar.AvatarManager, error) {
+	cfg, err := config.Load()
+	if err != nil {
+		return nil, fmt.Errorf("failed to load config: %w", err)
+	}
+
+	avatarConfig := &avatar.Config{
+		CacheDir:     config.GetDataDir(cfg) + "/avatar_cache",
+		CacheTTL:     24 * time.Hour, // Default 24 hour cache
+		APITimeout:   10 * time.Second,
+		DefaultStyle: cfg.AvatarStyle,
+		DefaultSize:  avatar.SizeMedium,
+	}
+
+	return avatar.NewAvatarManager(avatarConfig)
+}
+
+// getCurrentUserStats returns the current user's stats for avatar generation
+func getCurrentUserStats() (string, int, error) {
+	cfg, err := config.Load()
+	if err != nil {
+		return "", 0, fmt.Errorf("failed to load config: %w", err)
+	}
+
+	// Initialize database
+	logger := setupLogger(cfg.LogLevel)
+	db, err := database.New(config.GetDataDir(cfg), logger)
+	if err != nil {
+		return "", 0, fmt.Errorf("failed to initialize database: %w", err)
+	}
+	defer db.Close()
+
+	// Get user progress
+	userProgress, err := db.GetUserProgress()
+	if err != nil {
+		return "", 0, fmt.Errorf("failed to get user progress: %w", err)
+	}
+
+	// Generate username from system user or use default
+	username := "astronaut"
+	if user := os.Getenv("USER"); user != "" {
+		username = user
+	}
+
+	return username, userProgress.CurrentLevel, nil
+}
+
+// getNextEvolutionLevel returns the next level where avatar evolves
+func getNextEvolutionLevel(currentLevel int) int {
+	// Avatar evolves every 5 levels
+	evolutionLevels := []int{5, 10, 15, 20, 25, 30, 35, 40, 45, 50}
+
+	for _, level := range evolutionLevels {
+		if level > currentLevel {
+			return level
+		}
+	}
+
+	// If beyond max defined levels, next evolution is current + 5
+	return ((currentLevel / 5) + 1) * 5
 }